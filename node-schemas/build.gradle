apply plugin: 'kotlin'
apply plugin: 'kotlin-kapt'
apply plugin: 'net.corda.plugins.publish-utils'

description 'Corda node database schemas'

repositories {
    mavenLocal()
    mavenCentral()
    maven {
        url 'http://oss.sonatype.org/content/repositories/snapshots'
    }
    jcenter()
    maven {
        url 'https://dl.bintray.com/kotlin/exposed'
    }
}

// Kapt plugin is hardcoded in output directory and sourcesets. Use a separate sourceset to keep the generated
// files in git and outside of the build directory (to avoid cleaning issues)
sourceSets {
    main {
        kotlin {
            srcDir "${buildDir}/generated/source/kapt/main/"
        }
    }
    generated {
        java {
            srcDir "${projectDir}/generated/source/kapt/main/"
            compileClasspath += sourceSets.main.compileClasspath + sourceSets.main.output
        }
    }
    test {
        compileClasspath += sourceSets.generated.output + sourceSets.main.compileClasspath
        runtimeClasspath += compileClasspath
    }
}

dependencies {
    compile project(':core')

    // Requery: SQL based query & persistence for Kotlin
    kapt "io.requery:requery-processor:$requery_version"

    // For H2 database support in persistence
<<<<<<< HEAD
    testCompile "com.h2database:h2:$h2_version"
=======
    testCompile "com.h2database:h2:1.4.193"
}

// Generated files will be removed by gradle clean. Since we aren't running kapt every time we must preserve these files
// Note: The lines that actually invoke kapt are those in the project.afterEvaluate block.
task buildKapt(type: Copy) {
    from "${buildDir}/generated"
    into "${projectDir}/generated"
}

// Kapt hijacks anything named "compile"
task buildGenerated(type: JavaCompile) {
    source = sourceSets.generated.allJava
    classpath = sourceSets.generated.compileClasspath + sourceSets.main.compileClasspath + sourceSets.main.output
    destinationDir = file("$buildDir/classes/generated")
}

// Remove the dependency on compile in kapt to avoid automatic kapt running - run :node-schemas:kaptKotlin explicitly.
project.afterEvaluate {
    jar.dependsOn.each { jar.dependsOn.remove it }
    buildGenerated.dependsOn.each { buildGenerated.dependsOn.remove it }
    jar.dependsOn buildGenerated
    compileTestKotlin.dependsOn buildGenerated
    buildGenerated.dependsOn classes
    compileKotlin.dependsOn.remove kaptKotlin
    compileTestKotlin.dependsOn.remove kaptTestKotlin
    buildKapt.dependsOn kaptKotlin
    buildKapt.mustRunAfter kaptKotlin
}

jar {
    from sourceSets.generated.output
>>>>>>> b4a5902f
}<|MERGE_RESOLUTION|>--- conflicted
+++ resolved
@@ -43,10 +43,7 @@
     kapt "io.requery:requery-processor:$requery_version"
 
     // For H2 database support in persistence
-<<<<<<< HEAD
     testCompile "com.h2database:h2:$h2_version"
-=======
-    testCompile "com.h2database:h2:1.4.193"
 }
 
 // Generated files will be removed by gradle clean. Since we aren't running kapt every time we must preserve these files
@@ -78,5 +75,4 @@
 
 jar {
     from sourceSets.generated.output
->>>>>>> b4a5902f
 }