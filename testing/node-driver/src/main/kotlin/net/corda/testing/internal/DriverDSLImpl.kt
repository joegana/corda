package net.corda.testing.internal

import com.google.common.collect.HashMultimap
import com.google.common.util.concurrent.ThreadFactoryBuilder
import com.typesafe.config.Config
import com.typesafe.config.ConfigFactory
import com.typesafe.config.ConfigRenderOptions
import net.corda.client.rpc.CordaRPCClient
import net.corda.cordform.CordformContext
import net.corda.cordform.CordformNode
import net.corda.core.concurrent.CordaFuture
import net.corda.core.concurrent.firstOf
import net.corda.core.identity.CordaX500Name
import net.corda.core.internal.ThreadBox
import net.corda.core.internal.concurrent.*
import net.corda.core.internal.copyTo
import net.corda.core.internal.createDirectories
import net.corda.core.internal.div
import net.corda.core.messaging.CordaRPCOps
import net.corda.core.node.services.NetworkMapCache
import net.corda.core.node.services.NotaryService
import net.corda.core.toFuture
import net.corda.core.utilities.NetworkHostAndPort
import net.corda.core.utilities.contextLogger
import net.corda.core.utilities.getOrThrow
import net.corda.core.utilities.millis
import net.corda.node.internal.Node
import net.corda.node.internal.NodeStartup
import net.corda.node.internal.StartedNode
import net.corda.node.services.Permissions
import net.corda.node.services.config.*
import net.corda.node.services.transactions.BFTNonValidatingNotaryService
import net.corda.node.services.transactions.RaftNonValidatingNotaryService
import net.corda.node.services.transactions.RaftValidatingNotaryService
import net.corda.node.utilities.registration.HTTPNetworkRegistrationService
import net.corda.node.utilities.registration.NetworkRegistrationHelper
import net.corda.nodeapi.internal.*
import net.corda.nodeapi.internal.config.User
import net.corda.nodeapi.internal.config.parseAs
import net.corda.nodeapi.internal.config.toConfig
import net.corda.nodeapi.internal.crypto.X509Utilities
import net.corda.testing.ALICE
import net.corda.testing.BOB
import net.corda.testing.DUMMY_BANK_A
import net.corda.testing.common.internal.testNetworkParameters
import net.corda.testing.driver.*
import net.corda.testing.internal.DriverDSLImpl.ClusterType.NON_VALIDATING_RAFT
import net.corda.testing.internal.DriverDSLImpl.ClusterType.VALIDATING_RAFT
import net.corda.testing.node.ClusterSpec
import net.corda.testing.node.MockServices.Companion.MOCK_VERSION_INFO
import net.corda.testing.node.NotarySpec
import net.corda.testing.setGlobalSerialization
import okhttp3.OkHttpClient
import okhttp3.Request
import rx.Observable
import rx.observables.ConnectableObservable
import rx.schedulers.Schedulers
import java.net.ConnectException
import java.net.URL
import java.net.URLClassLoader
import java.nio.file.Path
import java.nio.file.Paths
import java.nio.file.StandardCopyOption
import java.security.cert.X509Certificate
import java.time.Duration
import java.time.Instant
import java.time.ZoneOffset
import java.time.format.DateTimeFormatter
import java.util.*
import java.util.concurrent.Executors
import java.util.concurrent.ScheduledExecutorService
import java.util.concurrent.TimeUnit
import java.util.concurrent.atomic.AtomicInteger
import kotlin.concurrent.thread

class DriverDSLImpl(
        val portAllocation: PortAllocation,
        val debugPortAllocation: PortAllocation,
        val systemProperties: Map<String, String>,
        val driverDirectory: Path,
        val useTestClock: Boolean,
        val isDebug: Boolean,
        val startNodesInProcess: Boolean,
        val waitForNodesToFinish: Boolean,
        extraCordappPackagesToScan: List<String>,
<<<<<<< HEAD
        val notarySpecs: List<NotarySpec>,
        val compatibilityZone: CompatibilityZoneParams?
=======
        val jmxPolicy: JmxPolicy,
        val notarySpecs: List<NotarySpec>
>>>>>>> da38e6f6
) : InternalDriverDSL {
    private var _executorService: ScheduledExecutorService? = null
    val executorService get() = _executorService!!
    private var _shutdownManager: ShutdownManager? = null
    override val shutdownManager get() = _shutdownManager!!
    private val cordappPackages = extraCordappPackagesToScan + getCallerPackage()
    // TODO: this object will copy NodeInfo files from started nodes to other nodes additional-node-infos/
    // This uses the FileSystem and adds a delay (~5 seconds) given by the time we wait before polling the file system.
    // Investigate whether we can avoid that.
    private var nodeInfoFilesCopier: NodeInfoFilesCopier? = null
    // Map from a nodes legal name to an observable emitting the number of nodes in its network map.
    private val countObservables = mutableMapOf<CordaX500Name, Observable<Int>>()
    private lateinit var _notaries: List<NotaryHandle>
    override val notaryHandles: List<NotaryHandle> get() = _notaries
    private var networkParameters: NetworkParametersCopier? = null

    class State {
        val processes = ArrayList<Process>()
    }

    private val state = ThreadBox(State())

    //TODO: remove this once we can bundle quasar properly.
    private val quasarJarPath: String by lazy {
        resolveJar(".*quasar.*\\.jar$")
    }

    private val jolokiaJarPath: String by lazy {
        resolveJar(".*jolokia-jvm-.*-agent\\.jar$")
    }

    private fun resolveJar(jarNamePattern: String): String {
        return try {
            val cl = ClassLoader.getSystemClassLoader()
            val urls = (cl as URLClassLoader).urLs
            val jarPattern = jarNamePattern.toRegex()
            val jarFileUrl = urls.first { jarPattern.matches(it.path) }
            Paths.get(jarFileUrl.toURI()).toString()
        }
        catch(e: Exception) {
            log.warn("Unable to locate JAR `$jarNamePattern` on classpath: ${e.message}", e)
            throw e
        }
    }

    override fun shutdown() {
        if (waitForNodesToFinish) {
            state.locked {
                processes.forEach { it.waitFor() }
            }
        }
        _shutdownManager?.shutdown()
        _executorService?.shutdownNow()
    }

    private fun establishRpc(config: NodeConfiguration, processDeathFuture: CordaFuture<out Process>): CordaFuture<CordaRPCOps> {
        val rpcAddress = config.rpcAddress!!
        val client = CordaRPCClient(rpcAddress)
        val connectionFuture = poll(executorService, "RPC connection") {
            try {
                client.start(config.rpcUsers[0].username, config.rpcUsers[0].password)
            } catch (e: Exception) {
                if (processDeathFuture.isDone) throw e
                log.error("Exception $e, Retrying RPC connection at $rpcAddress")
                null
            }
        }
        return firstOf(connectionFuture, processDeathFuture) {
            if (it == processDeathFuture) {
                throw ListenProcessDeathException(rpcAddress, processDeathFuture.getOrThrow())
            }
            val connection = connectionFuture.getOrThrow()
            shutdownManager.registerShutdown(connection::close)
            connection.proxy
        }
    }

    override fun startNode(
            defaultParameters: NodeParameters,
            providedName: CordaX500Name?,
            rpcUsers: List<User>,
            verifierType: VerifierType,
            customOverrides: Map<String, Any?>,
            startInSameProcess: Boolean?,
            maximumHeapSize: String
    ): CordaFuture<NodeHandle> {
        val p2pAddress = portAllocation.nextHostAndPort()
        // TODO: Derive name from the full picked name, don't just wrap the common name
        val name = providedName ?: CordaX500Name(organisation = "${oneOf(names).organisation}-${p2pAddress.port}", locality = "London", country = "GB")

        val registrationFuture = if (compatibilityZone?.rootCert != null) {
            nodeRegistration(name, compatibilityZone.rootCert, compatibilityZone.url)
        } else {
            doneFuture(Unit)
        }

        return registrationFuture.flatMap {
            val rpcAddress = portAllocation.nextHostAndPort()
            val webAddress = portAllocation.nextHostAndPort()
            val users = rpcUsers.map { it.copy(permissions = it.permissions + DRIVER_REQUIRED_PERMISSIONS) }
            val configMap = configOf(
                    "myLegalName" to name.toString(),
                    "p2pAddress" to p2pAddress.toString(),
                    "rpcAddress" to rpcAddress.toString(),
                    "webAddress" to webAddress.toString(),
                    "useTestClock" to useTestClock,
                    "rpcUsers" to if (users.isEmpty()) defaultRpcUserList else users.map { it.toConfig().root().unwrapped() },
                    "verifierType" to verifierType.name
            ) + customOverrides
            val config = ConfigHelper.loadConfig(
                    baseDirectory = baseDirectory(name),
                    allowMissingConfig = true,
                    configOverrides = if (compatibilityZone != null) {
                        configMap + mapOf("compatibilityZoneURL" to compatibilityZone.url.toString())
                    } else {
                        configMap
                    }
            )
            startNodeInternal(config, webAddress, startInSameProcess, maximumHeapSize)
        }
    }

    private fun nodeRegistration(providedName: CordaX500Name, rootCert: X509Certificate, compatibilityZoneURL: URL): CordaFuture<Unit> {
        val baseDirectory = baseDirectory(providedName).createDirectories()
        val config = ConfigHelper.loadConfig(
                baseDirectory = baseDirectory,
                allowMissingConfig = true,
                configOverrides = configOf(
                        "p2pAddress" to "localhost:1222", // required argument, not really used
                        "compatibilityZoneURL" to compatibilityZoneURL.toString(),
                        "myLegalName" to providedName.toString())
        )
        val configuration = config.parseAsNodeConfiguration()

        configuration.rootCertFile.parent.createDirectories()
        X509Utilities.saveCertificateAsPEMFile(rootCert, configuration.rootCertFile)

        return if (startNodesInProcess) {
            // This is a bit cheating, we're not starting a full node, we're just calling the code nodes call
            // when registering.
            NetworkRegistrationHelper(configuration, HTTPNetworkRegistrationService(compatibilityZoneURL)).buildKeystore()
            doneFuture(Unit)
        } else {
            startOutOfProcessNodeRegistration(config, configuration)
        }
    }

    private enum class ClusterType(val validating: Boolean, val clusterName: CordaX500Name) {
        VALIDATING_RAFT(true, CordaX500Name(RaftValidatingNotaryService.id, "Raft", "Zurich", "CH")),
        NON_VALIDATING_RAFT(false, CordaX500Name(RaftNonValidatingNotaryService.id, "Raft", "Zurich", "CH")),
        NON_VALIDATING_BFT(false, CordaX500Name(BFTNonValidatingNotaryService.id, "BFT", "Zurich", "CH"))
    }

    internal fun startCordformNodes(cordforms: List<CordformNode>): CordaFuture<*> {
        val clusterNodes = HashMultimap.create<ClusterType, CordaX500Name>()
        val notaryInfos = ArrayList<NotaryInfo>()

        // Go though the node definitions and pick out the notaries so that we can generate their identities to be used
        // in the network parameters
        for (cordform in cordforms) {
            if (cordform.notary == null) continue
            val name = CordaX500Name.parse(cordform.name)
            val notaryConfig = ConfigFactory.parseMap(cordform.notary).parseAs<NotaryConfig>()
            // We need to first group the nodes that form part of a cluser. We assume for simplicity that nodes of the
            // same cluster type and validating flag are part of the same cluster.
            if (notaryConfig.raft != null) {
                val key = if (notaryConfig.validating) VALIDATING_RAFT else NON_VALIDATING_RAFT
                clusterNodes.put(key, name)
            } else if (notaryConfig.bftSMaRt != null) {
                clusterNodes.put(ClusterType.NON_VALIDATING_BFT, name)
            } else {
                // We have all we need here to generate the identity for single node notaries
                val identity = ServiceIdentityGenerator.generateToDisk(
                        dirs = listOf(baseDirectory(name)),
                        serviceName = name,
                        serviceId = "identity"
                )
                notaryInfos += NotaryInfo(identity, notaryConfig.validating)
            }
        }

        clusterNodes.asMap().forEach { type, nodeNames ->
            val identity = ServiceIdentityGenerator.generateToDisk(
                    dirs = nodeNames.map { baseDirectory(it) },
                    serviceName = type.clusterName,
                    serviceId = NotaryService.constructId(
                            validating = type.validating,
                            raft = type in setOf(VALIDATING_RAFT, NON_VALIDATING_RAFT),
                            bft = type == ClusterType.NON_VALIDATING_BFT
                    )
            )
            notaryInfos += NotaryInfo(identity, type.validating)
        }

        networkParameters = NetworkParametersCopier(testNetworkParameters(notaryInfos))

        return cordforms.map {
            val startedNode = startCordformNode(it)
            if (it.webAddress != null) {
                // Start a webserver if an address for it was specified
                startedNode.flatMap { startWebserver(it) }
            } else {
                startedNode
            }
        }.transpose()
    }

    private fun startCordformNode(cordform: CordformNode): CordaFuture<NodeHandle> {
        val name = CordaX500Name.parse(cordform.name)
        // TODO We shouldn't have to allocate an RPC or web address if they're not specified. We're having to do this because of startNodeInternal
        val rpcAddress = if (cordform.rpcAddress == null) mapOf("rpcAddress" to portAllocation.nextHostAndPort().toString()) else emptyMap()
        val webAddress = cordform.webAddress?.let { NetworkHostAndPort.parse(it) } ?: portAllocation.nextHostAndPort()
        val notary = if (cordform.notary != null) mapOf("notary" to cordform.notary) else emptyMap()
        val rpcUsers = cordform.rpcUsers
        val config = ConfigHelper.loadConfig(
                baseDirectory = baseDirectory(name),
                allowMissingConfig = true,
                configOverrides = cordform.config + rpcAddress + notary + mapOf(
                        "rpcUsers" to if (rpcUsers.isEmpty()) defaultRpcUserList else rpcUsers
                )
        )
        return startNodeInternal(config, webAddress, null, "200m")
    }

    private fun queryWebserver(handle: NodeHandle, process: Process): WebserverHandle {
        val protocol = if (handle.configuration.useHTTPS) "https://" else "http://"
        val url = URL("$protocol${handle.webAddress}/api/status")
        val client = OkHttpClient.Builder().connectTimeout(5, TimeUnit.SECONDS).readTimeout(60, TimeUnit.SECONDS).build()

        while (process.isAlive) try {
            val response = client.newCall(Request.Builder().url(url).build()).execute()
            if (response.isSuccessful && (response.body().string() == "started")) {
                return WebserverHandle(handle.webAddress, process)
            }
        } catch (e: ConnectException) {
            log.debug("Retrying webserver info at ${handle.webAddress}")
        }

        throw IllegalStateException("Webserver at ${handle.webAddress} has died")
    }

    override fun startWebserver(handle: NodeHandle, maximumHeapSize: String): CordaFuture<WebserverHandle> {
        val debugPort = if (isDebug) debugPortAllocation.nextPort() else null
        val process = startWebserver(handle, debugPort, maximumHeapSize)
        shutdownManager.registerProcessShutdown(process)
        val webReadyFuture = addressMustBeBoundFuture(executorService, handle.webAddress, process)
        return webReadyFuture.map { queryWebserver(handle, process) }
    }

    override fun start() {
        if (startNodesInProcess) {
            Schedulers.reset()
        }
        _executorService = Executors.newScheduledThreadPool(2, ThreadFactoryBuilder().setNameFormat("driver-pool-thread-%d").build())
        _shutdownManager = ShutdownManager(executorService)
        if (compatibilityZone == null) {
            // Without a compatibility zone URL we have to copy the node info files ourselves to make sure the nodes see each other
            nodeInfoFilesCopier = NodeInfoFilesCopier().also {
                shutdownManager.registerShutdown(it::close)
            }
        }
        val notaryInfos = generateNotaryIdentities()
        // The network parameters must be serialised before starting any of the nodes
        networkParameters = NetworkParametersCopier(testNetworkParameters(notaryInfos))
        val nodeHandles = startNotaries()
        _notaries = notaryInfos.zip(nodeHandles) { (identity, validating), nodes -> NotaryHandle(identity, validating, nodes) }
    }

    private fun generateNotaryIdentities(): List<NotaryInfo> {
        return notarySpecs.map { spec ->
            val identity = if (spec.cluster == null) {
                ServiceIdentityGenerator.generateToDisk(
                        dirs = listOf(baseDirectory(spec.name)),
                        serviceName = spec.name,
                        serviceId = "identity",
                        customRootCert = compatibilityZone?.rootCert
                )
            } else {
                ServiceIdentityGenerator.generateToDisk(
                        dirs = generateNodeNames(spec).map { baseDirectory(it) },
                        serviceName = spec.name,
                        serviceId = NotaryService.constructId(
                                validating = spec.validating,
                                raft = spec.cluster is ClusterSpec.Raft
                        ),
                        customRootCert = compatibilityZone?.rootCert
                )
            }
            NotaryInfo(identity, spec.validating)
        }
    }

    private fun generateNodeNames(spec: NotarySpec): List<CordaX500Name> {
        return (0 until spec.cluster!!.clusterSize).map { spec.name.copy(organisation = "${spec.name.organisation}-$it") }
    }

    private fun startNotaries(): List<CordaFuture<List<NodeHandle>>> {
        return notarySpecs.map {
            when {
                it.cluster == null -> startSingleNotary(it)
                it.cluster is ClusterSpec.Raft -> startRaftNotaryCluster(it)
                else -> throw IllegalArgumentException("BFT-SMaRt not supported")
            }
        }
    }

    // TODO This mapping is done is several places including the gradle plugin. In general we need a better way of
    // generating the configs for the nodes, probably making use of Any.toConfig()
    private fun NotaryConfig.toConfigMap(): Map<String, Any> = mapOf("notary" to toConfig().root().unwrapped())

    private fun startSingleNotary(spec: NotarySpec): CordaFuture<List<NodeHandle>> {
        return startNode(
                providedName = spec.name,
                rpcUsers = spec.rpcUsers,
                verifierType = spec.verifierType,
                customOverrides = NotaryConfig(spec.validating).toConfigMap()
        ).map { listOf(it) }
    }

    private fun startRaftNotaryCluster(spec: NotarySpec): CordaFuture<List<NodeHandle>> {
        fun notaryConfig(nodeAddress: NetworkHostAndPort, clusterAddress: NetworkHostAndPort? = null): Map<String, Any> {
            val clusterAddresses = if (clusterAddress != null) listOf(clusterAddress) else emptyList()
            val config = NotaryConfig(
                    validating = spec.validating,
                    raft = RaftConfig(nodeAddress = nodeAddress, clusterAddresses = clusterAddresses))
            return config.toConfigMap()
        }

        val nodeNames = generateNodeNames(spec)
        val clusterAddress = portAllocation.nextHostAndPort()

        // Start the first node that will bootstrap the cluster
        val firstNodeFuture = startNode(
                providedName = nodeNames[0],
                rpcUsers = spec.rpcUsers,
                verifierType = spec.verifierType,
                customOverrides = notaryConfig(clusterAddress) + mapOf(
                        "database.serverNameTablePrefix" to nodeNames[0].toString().replace(Regex("[^0-9A-Za-z]+"), "")
                )
        )

        // All other nodes will join the cluster
        val restNodeFutures = nodeNames.drop(1).map {
            val nodeAddress = portAllocation.nextHostAndPort()
            startNode(
                    providedName = it,
                    rpcUsers = spec.rpcUsers,
                    verifierType = spec.verifierType,
                    customOverrides = notaryConfig(nodeAddress, clusterAddress) + mapOf(
                            "database.serverNameTablePrefix" to it.toString().replace(Regex("[^0-9A-Za-z]+"), "")
                    )
            )
        }

        return firstNodeFuture.flatMap { first ->
            restNodeFutures.transpose().map { rest -> listOf(first) + rest }
        }
    }

    override fun baseDirectory(nodeName: CordaX500Name): Path {
        val nodeDirectoryName = nodeName.organisation.filter { !it.isWhitespace() }
        return driverDirectory / nodeDirectoryName
    }

    override fun baseDirectory(nodeName: String): Path = baseDirectory(CordaX500Name.parse(nodeName))

    /**
     * @param initial number of nodes currently in the network map of a running node.
     * @param networkMapCacheChangeObservable an observable returning the updates to the node network map.
     * @return a [ConnectableObservable] which emits a new [Int] every time the number of registered nodes changes
     *   the initial value emitted is always [initial]
     */
    private fun nodeCountObservable(initial: Int, networkMapCacheChangeObservable: Observable<NetworkMapCache.MapChange>):
            ConnectableObservable<Int> {
        val count = AtomicInteger(initial)
        return networkMapCacheChangeObservable.map { it ->
            when (it) {
                is NetworkMapCache.MapChange.Added -> count.incrementAndGet()
                is NetworkMapCache.MapChange.Removed -> count.decrementAndGet()
                is NetworkMapCache.MapChange.Modified -> count.get()
            }
        }.startWith(initial).replay()
    }

    /**
     * @param rpc the [CordaRPCOps] of a newly started node.
     * @return a [CordaFuture] which resolves when every node started by driver has in its network map a number of nodes
     *   equal to the number of running nodes. The future will yield the number of connected nodes.
     */
    private fun allNodesConnected(rpc: CordaRPCOps): CordaFuture<Int> {
        val (snapshot, updates) = rpc.networkMapFeed()
        val counterObservable = nodeCountObservable(snapshot.size, updates)
        countObservables[rpc.nodeInfo().legalIdentities[0].name] = counterObservable
        /* TODO: this might not always be the exact number of nodes one has to wait for,
         * for example in the following sequence
         * 1 start 3 nodes in order, A, B, C.
         * 2 before the future returned by this function resolves, kill B
         * At that point this future won't ever resolve as it will wait for nodes to know 3 other nodes.
         */
        val requiredNodes = countObservables.size

        // This is an observable which yield the minimum number of nodes in each node network map.
        val smallestSeenNetworkMapSize = Observable.combineLatest(countObservables.values.toList()) { args: Array<Any> ->
            args.map { it as Int }.min() ?: 0
        }
        val future = smallestSeenNetworkMapSize.filter { it >= requiredNodes }.toFuture()
        counterObservable.connect()
        return future
    }

    private fun startOutOfProcessNodeRegistration(config: Config, configuration: NodeConfiguration): CordaFuture<Unit> {
        val debugPort = if (isDebug) debugPortAllocation.nextPort() else null
        val process = startOutOfProcessNode(configuration, config, quasarJarPath, debugPort,
                systemProperties, cordappPackages, "200m", initialRegistration = true)

        return poll(executorService, "node registration (${configuration.myLegalName})") {
            if (process.isAlive) null else Unit
        }
    }

    private fun startNodeInternal(config: Config,
                                  webAddress: NetworkHostAndPort,
                                  startInProcess: Boolean?,
                                  maximumHeapSize: String): CordaFuture<NodeHandle> {
        val configuration = config.parseAsNodeConfiguration()
        val baseDirectory = configuration.baseDirectory.createDirectories()
        nodeInfoFilesCopier?.addConfig(baseDirectory)
        networkParameters!!.install(baseDirectory)
        val onNodeExit: () -> Unit = {
            nodeInfoFilesCopier?.removeConfig(baseDirectory)
            countObservables.remove(configuration.myLegalName)
        }
        if (startInProcess ?: startNodesInProcess) {
            val nodeAndThreadFuture = startInProcessNode(executorService, configuration, config, cordappPackages)
            shutdownManager.registerShutdown(
                    nodeAndThreadFuture.map { (node, thread) ->
                        {
                            node.dispose()
                            thread.interrupt()
                        }
                    }
            )
            return nodeAndThreadFuture.flatMap { (node, thread) ->
                establishRpc(configuration, openFuture()).flatMap { rpc ->
                    allNodesConnected(rpc).map {
                        NodeHandle.InProcess(rpc.nodeInfo(), rpc, configuration, webAddress, node, thread, onNodeExit)
                    }
                }
            }
        } else {
            val debugPort = if (isDebug) debugPortAllocation.nextPort() else null
<<<<<<< HEAD
            val process = startOutOfProcessNode(configuration, config, quasarJarPath, debugPort,
                    systemProperties, cordappPackages, maximumHeapSize, initialRegistration = false)
=======
            val monitorPort = if (jmxPolicy.startJmxHttpServer) jmxPolicy.jmxHttpServerPortAllocation?.nextPort() else null
            val process = startOutOfProcessNode(configuration, config, quasarJarPath, debugPort, jolokiaJarPath, monitorPort, systemProperties, cordappPackages, maximumHeapSize)
>>>>>>> da38e6f6
            if (waitForNodesToFinish) {
                state.locked {
                    processes += process
                }
            } else {
                shutdownManager.registerProcessShutdown(process)
            }
            val p2pReadyFuture = addressMustBeBoundFuture(executorService, configuration.p2pAddress, process)
            return p2pReadyFuture.flatMap {
                val processDeathFuture = poll(executorService, "process death while waiting for RPC (${configuration.myLegalName})") {
                    if (process.isAlive) null else process
                }
                establishRpc(configuration, processDeathFuture).flatMap { rpc ->
                    // Check for all nodes to have all other nodes in background in case RPC is failing over:
                    val networkMapFuture = executorService.fork { allNodesConnected(rpc) }.flatMap { it }
                    firstOf(processDeathFuture, networkMapFuture) {
                        if (it == processDeathFuture) {
                            throw ListenProcessDeathException(configuration.p2pAddress, process)
                        }
                        processDeathFuture.cancel(false)
                        log.info("Node handle is ready. NodeInfo: ${rpc.nodeInfo()}, WebAddress: $webAddress")
                        NodeHandle.OutOfProcess(rpc.nodeInfo(), rpc, configuration, webAddress, debugPort, process,
                                onNodeExit)
                    }
                }
            }
        }
    }

    override fun <A> pollUntilNonNull(pollName: String, pollInterval: Duration, warnCount: Int, check: () -> A?): CordaFuture<A> {
        val pollFuture = poll(executorService, pollName, pollInterval, warnCount, check)
        shutdownManager.registerShutdown { pollFuture.cancel(true) }
        return pollFuture
    }

    companion object {
        internal val log = contextLogger()

        private val defaultRpcUserList = listOf(User("default", "default", setOf("ALL")).toConfig().root().unwrapped())

        private val names = arrayOf(
                ALICE.name,
                BOB.name,
                DUMMY_BANK_A.name
        )

        /**
         * A sub-set of permissions that grant most of the essential operations used in the unit/integration tests as well as
         * in demo application like NodeExplorer.
         */
        private val DRIVER_REQUIRED_PERMISSIONS = setOf(
                Permissions.invokeRpc(CordaRPCOps::nodeInfo),
                Permissions.invokeRpc(CordaRPCOps::networkMapFeed),
                Permissions.invokeRpc(CordaRPCOps::networkMapSnapshot),
                Permissions.invokeRpc(CordaRPCOps::notaryIdentities),
                Permissions.invokeRpc(CordaRPCOps::stateMachinesFeed),
                Permissions.invokeRpc(CordaRPCOps::stateMachineRecordedTransactionMappingFeed),
                Permissions.invokeRpc(CordaRPCOps::nodeInfoFromParty),
                Permissions.invokeRpc(CordaRPCOps::internalVerifiedTransactionsFeed),
                Permissions.invokeRpc("vaultQueryBy"),
                Permissions.invokeRpc("vaultTrackBy"),
                Permissions.invokeRpc(CordaRPCOps::registeredFlows)
        )

        private fun <A> oneOf(array: Array<A>) = array[Random().nextInt(array.size)]

        private fun startInProcessNode(
                executorService: ScheduledExecutorService,
                nodeConf: NodeConfiguration,
                config: Config,
                cordappPackages: List<String>
        ): CordaFuture<Pair<StartedNode<Node>, Thread>> {
            return executorService.fork {
                log.info("Starting in-process Node ${nodeConf.myLegalName.organisation}")
                // Write node.conf
                writeConfig(nodeConf.baseDirectory, "node.conf", config)
                // TODO pass the version in?
                val node = InProcessNode(nodeConf, MOCK_VERSION_INFO, cordappPackages).start()
                val nodeThread = thread(name = nodeConf.myLegalName.organisation) {
                    node.internals.run()
                }
                node to nodeThread
            }.flatMap { nodeAndThread ->
                addressMustBeBoundFuture(executorService, nodeConf.p2pAddress).map { nodeAndThread }
            }
        }

        private fun startOutOfProcessNode(
                nodeConf: NodeConfiguration,
                config: Config,
                quasarJarPath: String,
                debugPort: Int?,
                jolokiaJarPath: String,
                monitorPort: Int?,
                overriddenSystemProperties: Map<String, String>,
                cordappPackages: List<String>,
                maximumHeapSize: String,
                initialRegistration: Boolean
        ): Process {
            log.info("Starting out-of-process Node ${nodeConf.myLegalName.organisation}, debug port is " + (debugPort ?: "not enabled") + ", jolokia monitoring port is " + (monitorPort ?: "not enabled"))
            // Write node.conf
            writeConfig(nodeConf.baseDirectory, "node.conf", config)

            val systemProperties = mutableMapOf(
                    "name" to nodeConf.myLegalName,
                    "visualvm.display.name" to "corda-${nodeConf.myLegalName}",
                    "java.io.tmpdir" to System.getProperty("java.io.tmpdir"), // Inherit from parent process
                    "log4j2.debug" to if(debugPort != null) "true" else "false"
            )

            if (cordappPackages.isNotEmpty()) {
                systemProperties += Node.scanPackagesSystemProperty to cordappPackages.joinToString(Node.scanPackagesSeparator)
            }

            systemProperties += overriddenSystemProperties

            // See experimental/quasar-hook/README.md for how to generate.
            val excludePattern = "x(antlr**;bftsmart**;ch**;co.paralleluniverse**;com.codahale**;com.esotericsoftware**;" +
                    "com.fasterxml**;com.google**;com.ibm**;com.intellij**;com.jcabi**;com.nhaarman**;com.opengamma**;" +
                    "com.typesafe**;com.zaxxer**;de.javakaffee**;groovy**;groovyjarjarantlr**;groovyjarjarasm**;io.atomix**;" +
                    "io.github**;io.netty**;jdk**;joptsimple**;junit**;kotlin**;net.bytebuddy**;net.i2p**;org.apache**;" +
                    "org.assertj**;org.bouncycastle**;org.codehaus**;org.crsh**;org.dom4j**;org.fusesource**;org.h2**;" +
                    "org.hamcrest**;org.hibernate**;org.jboss**;org.jcp**;org.joda**;org.junit**;org.mockito**;org.objectweb**;" +
                    "org.objenesis**;org.slf4j**;org.w3c**;org.xml**;org.yaml**;reflectasm**;rx**)"
            val extraJvmArguments = systemProperties.removeResolvedClasspath().map { "-D${it.key}=${it.value}" } +
                    "-javaagent:$quasarJarPath=$excludePattern"
            val jolokiaAgent = monitorPort?.let { "-javaagent:$jolokiaJarPath=port=$monitorPort,host=localhost" }
            val loggingLevel = if (debugPort == null) "INFO" else "DEBUG"

            val arguments = mutableListOf(
                    "--base-directory=${nodeConf.baseDirectory}",
                    "--logging-level=$loggingLevel",
                    "--no-local-shell").also {
                if (initialRegistration) {
                    it += "--initial-registration"
                }
            }.toList()

            return ProcessUtilities.startCordaProcess(
                    className = "net.corda.node.Corda", // cannot directly get class for this, so just use string
                    arguments = arguments,
                    jdwpPort = debugPort,
                    extraJvmArguments = extraJvmArguments + listOfNotNull(jolokiaAgent),
                    errorLogPath = nodeConf.baseDirectory / NodeStartup.LOGS_DIRECTORY_NAME / "error.log",
                    workingDirectory = nodeConf.baseDirectory,
                    maximumHeapSize = maximumHeapSize
            )
        }

        private fun startWebserver(handle: NodeHandle, debugPort: Int?, maximumHeapSize: String): Process {
            val className = "net.corda.webserver.WebServer"
            return ProcessUtilities.startCordaProcess(
                    className = className, // cannot directly get class for this, so just use string
                    arguments = listOf("--base-directory", handle.configuration.baseDirectory.toString()),
                    jdwpPort = debugPort,
                    extraJvmArguments = listOf(
                            "-Dname=node-${handle.configuration.p2pAddress}-webserver",
                            "-Djava.io.tmpdir=${System.getProperty("java.io.tmpdir")}" // Inherit from parent process
                    ),
                    errorLogPath = Paths.get("error.$className.log"),
                    workingDirectory = null,
                    maximumHeapSize = maximumHeapSize
            )
        }

        /**
         * Get the package of the caller to the driver so that it can be added to the list of packages the nodes will scan.
         * This makes the driver automatically pick the CorDapp module that it's run from.
         *
         * This returns List<String> rather than String? to make it easier to bolt onto extraCordappPackagesToScan.
         */
        private fun getCallerPackage(): List<String> {
            val stackTrace = Throwable().stackTrace
            val index = stackTrace.indexOfLast { it.className == "net.corda.testing.driver.Driver" }
            // In this case we're dealing with the the RPCDriver or one of it's cousins which are internal and we don't care about them
            if (index == -1) return emptyList()
            val callerPackage = Class.forName(stackTrace[index + 1].className).`package` ?:
                    throw IllegalStateException("Function instantiating driver must be defined in a package.")
            return listOf(callerPackage.name)
        }

        /**
         * We have an alternative way of specifying classpath for spawned process: by using "-cp" option. So duplicating the setting of this
         * rather long string is un-necessary and can be harmful on Windows.
         */
        private fun Map<String, Any>.removeResolvedClasspath(): Map<String, Any> {
            return filterNot { it.key == "java.class.path" }
        }
    }
}

interface InternalDriverDSL : DriverDSL, CordformContext {
    private companion object {
        private val DEFAULT_POLL_INTERVAL = 500.millis
        private const val DEFAULT_WARN_COUNT = 120
    }

    val shutdownManager: ShutdownManager

    override fun baseDirectory(nodeName: String): Path = baseDirectory(CordaX500Name.parse(nodeName))

    /**
     * Polls a function until it returns a non-null value. Note that there is no timeout on the polling.
     *
     * @param pollName A description of what is being polled.
     * @param pollInterval The interval of polling.
     * @param warnCount The number of polls after the Driver gives a warning.
     * @param check The function being polled.
     * @return A future that completes with the non-null value [check] has returned.
     */
    fun <A> pollUntilNonNull(pollName: String, pollInterval: Duration = DEFAULT_POLL_INTERVAL, warnCount: Int = DEFAULT_WARN_COUNT, check: () -> A?): CordaFuture<A>

    /**
     * Polls the given function until it returns true.
     * @see pollUntilNonNull
     */
    fun pollUntilTrue(pollName: String, pollInterval: Duration = DEFAULT_POLL_INTERVAL, warnCount: Int = DEFAULT_WARN_COUNT, check: () -> Boolean): CordaFuture<Unit> {
        return pollUntilNonNull(pollName, pollInterval, warnCount) { if (check()) Unit else null }
    }

    fun start()

    fun shutdown()
}

/**
 * This is a helper method to allow extending of the DSL, along the lines of
 *   interface SomeOtherExposedDSLInterface : DriverDSL
 *   interface SomeOtherInternalDSLInterface : InternalDriverDSL, SomeOtherExposedDSLInterface
 *   class SomeOtherDSL(val driverDSL : DriverDSLImpl) : InternalDriverDSL by driverDSL, SomeOtherInternalDSLInterface
 *
 * @param coerce We need this explicit coercion witness because we can't put an extra DI : D bound in a `where` clause.
 */
fun <DI : DriverDSL, D : InternalDriverDSL, A> genericDriver(
        driverDsl: D,
        initialiseSerialization: Boolean = true,
        coerce: (D) -> DI,
        dsl: DI.() -> A
): A {
    val serializationEnv = setGlobalSerialization(initialiseSerialization)
    val shutdownHook = addShutdownHook(driverDsl::shutdown)
    try {
        driverDsl.start()
        return dsl(coerce(driverDsl))
    } catch (exception: Throwable) {
        DriverDSLImpl.log.error("Driver shutting down because of exception", exception)
        throw exception
    } finally {
        driverDsl.shutdown()
        shutdownHook.cancel()
        serializationEnv.unset()
    }
}

/**
 * This is a helper method to allow extending of the DSL, along the lines of
 *   interface SomeOtherExposedDSLInterface : DriverDSL
 *   interface SomeOtherInternalDSLInterface : InternalDriverDSL, SomeOtherExposedDSLInterface
 *   class SomeOtherDSL(val driverDSL : DriverDSLImpl) : InternalDriverDSL by driverDSL, SomeOtherInternalDSLInterface
 *
 * @param coerce We need this explicit coercion witness because we can't put an extra DI : D bound in a `where` clause.
 */
fun <DI : DriverDSL, D : InternalDriverDSL, A> genericDriver(
        defaultParameters: DriverParameters = DriverParameters(),
        isDebug: Boolean = defaultParameters.isDebug,
        driverDirectory: Path = defaultParameters.driverDirectory,
        portAllocation: PortAllocation = defaultParameters.portAllocation,
        debugPortAllocation: PortAllocation = defaultParameters.debugPortAllocation,
        systemProperties: Map<String, String> = defaultParameters.systemProperties,
        useTestClock: Boolean = defaultParameters.useTestClock,
        initialiseSerialization: Boolean = defaultParameters.initialiseSerialization,
        waitForNodesToFinish: Boolean = defaultParameters.waitForAllNodesToFinish,
        startNodesInProcess: Boolean = defaultParameters.startNodesInProcess,
        notarySpecs: List<NotarySpec>,
        extraCordappPackagesToScan: List<String> = defaultParameters.extraCordappPackagesToScan,
        jmxPolicy: JmxPolicy = JmxPolicy(),
        driverDslWrapper: (DriverDSLImpl) -> D,
        coerce: (D) -> DI, dsl: DI.() -> A
): A {
    val serializationEnv = setGlobalSerialization(initialiseSerialization)
    val driverDsl = driverDslWrapper(
            DriverDSLImpl(
                    portAllocation = portAllocation,
                    debugPortAllocation = debugPortAllocation,
                    systemProperties = systemProperties,
                    driverDirectory = driverDirectory.toAbsolutePath(),
                    useTestClock = useTestClock,
                    isDebug = isDebug,
                    startNodesInProcess = startNodesInProcess,
                    waitForNodesToFinish = waitForNodesToFinish,
                    extraCordappPackagesToScan = extraCordappPackagesToScan,
<<<<<<< HEAD
                    notarySpecs = notarySpecs,
                    compatibilityZone = null
=======
                    jmxPolicy = jmxPolicy,
                    notarySpecs = notarySpecs
>>>>>>> da38e6f6
            )
    )
    val shutdownHook = addShutdownHook(driverDsl::shutdown)
    try {
        driverDsl.start()
        return dsl(coerce(driverDsl))
    } catch (exception: Throwable) {
        DriverDSLImpl.log.error("Driver shutting down because of exception", exception)
        throw exception
    } finally {
        driverDsl.shutdown()
        shutdownHook.cancel()
        serializationEnv.unset()
    }
}

/**
 * @property url The base CZ URL for registration and network map updates
 * @property rootCert If specified then the node will register itself using [url] and expect the registration response
 * to be rooted at this cert.
 */
data class CompatibilityZoneParams(val url: URL, val rootCert: X509Certificate? = null)

fun <A> internalDriver(
        isDebug: Boolean = DriverParameters().isDebug,
        driverDirectory: Path = DriverParameters().driverDirectory,
        portAllocation: PortAllocation = DriverParameters().portAllocation,
        debugPortAllocation: PortAllocation = DriverParameters().debugPortAllocation,
        systemProperties: Map<String, String> = DriverParameters().systemProperties,
        useTestClock: Boolean = DriverParameters().useTestClock,
        initialiseSerialization: Boolean = DriverParameters().initialiseSerialization,
        startNodesInProcess: Boolean = DriverParameters().startNodesInProcess,
        waitForAllNodesToFinish: Boolean = DriverParameters().waitForAllNodesToFinish,
        notarySpecs: List<NotarySpec> = DriverParameters().notarySpecs,
        extraCordappPackagesToScan: List<String> = DriverParameters().extraCordappPackagesToScan,
        compatibilityZone: CompatibilityZoneParams? = null,
        dsl: DriverDSLImpl.() -> A
): A {
    return genericDriver(
            driverDsl = DriverDSLImpl(
                    portAllocation = portAllocation,
                    debugPortAllocation = debugPortAllocation,
                    systemProperties = systemProperties,
                    driverDirectory = driverDirectory.toAbsolutePath(),
                    useTestClock = useTestClock,
                    isDebug = isDebug,
                    startNodesInProcess = startNodesInProcess,
                    waitForNodesToFinish = waitForAllNodesToFinish,
                    notarySpecs = notarySpecs,
                    extraCordappPackagesToScan = extraCordappPackagesToScan,
                    compatibilityZone = compatibilityZone
            ),
            coerce = { it },
            dsl = dsl,
            initialiseSerialization = initialiseSerialization
    )
}

fun getTimestampAsDirectoryName(): String {
    return DateTimeFormatter.ofPattern("yyyyMMddHHmmss").withZone(ZoneOffset.UTC).format(Instant.now())
}

fun writeConfig(path: Path, filename: String, config: Config) {
    val configString = config.root().render(ConfigRenderOptions.defaults())
    configString.byteInputStream().copyTo(path / filename, StandardCopyOption.REPLACE_EXISTING)
}<|MERGE_RESOLUTION|>--- conflicted
+++ resolved
@@ -83,13 +83,9 @@
         val startNodesInProcess: Boolean,
         val waitForNodesToFinish: Boolean,
         extraCordappPackagesToScan: List<String>,
-<<<<<<< HEAD
+        val jmxPolicy: JmxPolicy,
         val notarySpecs: List<NotarySpec>,
         val compatibilityZone: CompatibilityZoneParams?
-=======
-        val jmxPolicy: JmxPolicy,
-        val notarySpecs: List<NotarySpec>
->>>>>>> da38e6f6
 ) : InternalDriverDSL {
     private var _executorService: ScheduledExecutorService? = null
     val executorService get() = _executorService!!
@@ -541,13 +537,7 @@
             }
         } else {
             val debugPort = if (isDebug) debugPortAllocation.nextPort() else null
-<<<<<<< HEAD
-            val process = startOutOfProcessNode(configuration, config, quasarJarPath, debugPort,
-                    systemProperties, cordappPackages, maximumHeapSize, initialRegistration = false)
-=======
-            val monitorPort = if (jmxPolicy.startJmxHttpServer) jmxPolicy.jmxHttpServerPortAllocation?.nextPort() else null
-            val process = startOutOfProcessNode(configuration, config, quasarJarPath, debugPort, jolokiaJarPath, monitorPort, systemProperties, cordappPackages, maximumHeapSize)
->>>>>>> da38e6f6
+            val monitorPort = if (jmxPolicy.startJmxHttpServer) jmxPolicy.jmxHttpServerPortAllocation?.nextPort() else nullval process = startOutOfProcessNode(configuration, config, quasarJarPath, debugPort,jolokiaJarPath, monitorPort, systemProperties, cordappPackages, maximumHeapSize, initialRegistration = false)
             if (waitForNodesToFinish) {
                 state.locked {
                     processes += process
@@ -839,13 +829,9 @@
                     startNodesInProcess = startNodesInProcess,
                     waitForNodesToFinish = waitForNodesToFinish,
                     extraCordappPackagesToScan = extraCordappPackagesToScan,
-<<<<<<< HEAD
+                    jmxPolicy = jmxPolicy,
                     notarySpecs = notarySpecs,
                     compatibilityZone = null
-=======
-                    jmxPolicy = jmxPolicy,
-                    notarySpecs = notarySpecs
->>>>>>> da38e6f6
             )
     )
     val shutdownHook = addShutdownHook(driverDsl::shutdown)
